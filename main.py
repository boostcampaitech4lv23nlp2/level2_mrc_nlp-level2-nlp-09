--- conflicted
+++ resolved
@@ -2,12 +2,8 @@
 
 from transformers import HfArgumentParser
 
-<<<<<<< HEAD
-from src import inference, train
+from src import dpr_train, inference, train
 from src.inference import evaluate
-=======
-from src import dpr_train, inference, train
->>>>>>> cfd7d0d0
 from src.utils import DataTrainingArguments, ModelArguments, get_training_args
 
 if __name__ == "__main__":
@@ -15,17 +11,13 @@
     parser = HfArgumentParser((ModelArguments, DataTrainingArguments))
     model_args, data_args = parser.parse_args_into_dataclasses()
     training_args = get_training_args()
-<<<<<<< HEAD
+    if data_args.do_dpr_train:
+        dpr_train(model_args, data_args, training_args)
 
     print(data_args.evaluate)
     if data_args.evaluate:
         evaluate(model_args, data_args, training_args)
     elif training_args.do_train:
-=======
-    if data_args.do_dpr_train:
-        dpr_train(model_args, data_args, training_args)
-    if training_args.do_train:
->>>>>>> cfd7d0d0
         train(model_args, data_args, training_args)
     elif training_args.do_predict:
         inference(model_args, data_args, training_args)