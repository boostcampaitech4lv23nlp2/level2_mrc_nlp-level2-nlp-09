--- conflicted
+++ resolved
@@ -8,13 +8,7 @@
     parser = HfArgumentParser((ModelArguments, DataTrainingArguments))
     model_args, data_args = parser.parse_args_into_dataclasses()
     training_args = get_training_args()
-
-<<<<<<< HEAD
-    model_args, data_args, training_args = parser.parse_args_into_dataclasses()
     if training_args.do_train or training_args.do_eval:
-=======
-    if training_args.do_train:
->>>>>>> b4d2ca74
         train(model_args, data_args, training_args)
     if training_args.do_predict:
         inference(model_args, data_args, training_args)