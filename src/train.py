--- conflicted
+++ resolved
@@ -83,85 +83,9 @@
 ) -> NoReturn:
 
     last_checkpoint, max_seq_length = check_no_error(data_args, training_args, datasets, tokenizer)
-<<<<<<< HEAD
-
-    # Train preprocessing / 전처리를 진행합니다.
-    def prepare_train_features(examples):
-        # truncation과 padding(length가 짧을때만)을 통해 toknization을 진행하며, stride를 이용하여 overflow를 유지합니다.
-        # 각 example들은 이전의 context와 조금씩 겹치게됩니다.
-        tokenized_examples = tokenizer(
-            examples[question_column_name if pad_on_right else context_column_name],
-            examples[context_column_name if pad_on_right else question_column_name],
-            truncation="only_second" if pad_on_right else "only_first",
-            max_length=max_seq_length,
-            stride=data_args.doc_stride,
-            return_overflowing_tokens=True,
-            return_offsets_mapping=True,
-            return_token_type_ids=False,  # roberta모델을 사용할 경우 False, bert를 사용할 경우 True로 표기해야합니다.
-            padding="max_length" if data_args.pad_to_max_length else False,
-        )
-
-        # 길이가 긴 context가 등장할 경우 truncate를 진행해야하므로, 해당 데이터셋을 찾을 수 있도록 mapping 가능한 값이 필요합니다.
-        sample_mapping = tokenized_examples.pop("overflow_to_sample_mapping")
-        # token의 캐릭터 단위 position를 찾을 수 있도록 offset mapping을 사용합니다.
-        # start_positions과 end_positions을 찾는데 도움을 줄 수 있습니다.
-        offset_mapping = tokenized_examples.pop("offset_mapping")
-
-        # 데이터셋에 "start position", "enc position" label을 부여합니다.
-        tokenized_examples["start_positions"] = []
-        tokenized_examples["end_positions"] = []
-
-        for i, offsets in enumerate(offset_mapping):
-            input_ids = tokenized_examples["input_ids"][i]
-            cls_index = input_ids.index(tokenizer.cls_token_id)  # cls index
-
-            # sequence id를 설정합니다 (to know what is the context and what is the question).
-            sequence_ids = tokenized_examples.sequence_ids(i)
-
-            # 하나의 example이 여러개의 span을 가질 수 있습니다.
-            sample_index = sample_mapping[i]
-            answers = examples[answer_column_name][sample_index]
-
-            # answer가 없을 경우 cls_index를 answer로 설정합니다(== example에서 정답이 없는 경우 존재할 수 있음).
-            if len(answers["answer_start"]) == 0:
-                tokenized_examples["start_positions"].append(cls_index)
-                tokenized_examples["end_positions"].append(cls_index)
-            else:
-                # text에서 정답의 Start/end character index
-                start_char = answers["answer_start"][0]
-                end_char = start_char + len(answers["text"][0])
-
-                # text에서 current span의 Start token index
-                token_start_index = 0
-                while sequence_ids[token_start_index] != (1 if pad_on_right else 0):
-                    token_start_index += 1
-
-                # text에서 current span의 End token index
-                token_end_index = len(input_ids) - 1
-                while sequence_ids[token_end_index] != (1 if pad_on_right else 0):
-                    token_end_index -= 1
-
-                # 정답이 span을 벗어났는지 확인합니다(정답이 없는 경우 CLS index로 label되어있음).
-                if not (offsets[token_start_index][0] <= start_char and offsets[token_end_index][1] >= end_char):
-                    tokenized_examples["start_positions"].append(cls_index)
-                    tokenized_examples["end_positions"].append(cls_index)
-                else:
-                    # token_start_index 및 token_end_index를 answer의 끝으로 이동합니다.
-                    # Note: answer가 마지막 단어인 경우 last offset을 따라갈 수 있습니다(edge case).
-                    while token_start_index < len(offsets) and offsets[token_start_index][0] <= start_char:
-                        token_start_index += 1
-                    tokenized_examples["start_positions"].append(token_start_index - 1)
-                    while offsets[token_end_index][1] >= end_char:
-                        token_end_index -= 1
-                    tokenized_examples["end_positions"].append(token_end_index + 1)
-
-        return tokenized_examples
-
-=======
     preprocessor = PreProcessor(
         datasets=datasets, tokenizer=tokenizer, data_args=data_args, training_args=training_args
     )
->>>>>>> 0796b482
     if training_args.do_train:
         if "train" not in datasets:
             raise ValueError("--do_train requires a train dataset")
