from typing import Optional

from dataclasses import dataclass, field

import yaml
from transformers import TrainingArguments
from yaml.loader import SafeLoader

with open("./src/config/config.yml") as f:
    data = yaml.load(f, Loader=SafeLoader)


def get_training_args(
<<<<<<< HEAD
    output_dir="./results",
    save_total_limit=5,
    save_strategy="epoch",
    num_train_epochs=1,
    learning_rate=5e-5,
    per_device_train_batch_size=8,
    per_device_eval_batch_size=8,
    warmup_steps=0,
    weight_decay=0.01,
    logging_dir="./logs",
    logging_steps=10,
    evaluation_strategy="epoch",
    do_train=True,
    do_eval=True,
    do_predict=False,
=======
    output_dir=data["output_dir"],
    save_total_limit=data["save_total_limit"],
    save_strategy=data["save_strategy"],
    num_train_epochs=data["num_train_epochs"],
    learning_rate=data["learning_rate"],
    per_device_train_batch_size=data["per_device_train_batch_size"],
    per_device_eval_batch_size=data["per_device_eval_batch_size"],
    warmup_steps=data["warmup_steps"],
    weight_decay=data["weight_decay"],
    logging_dir=data["logging_dir"],
    logging_steps=data["logging_steps"],
    evaluation_strategy=data["evaluation_strategy"],
    do_train=data["do_train"],
    do_eval=data["do_eval"],
    do_predict=data["do_predict"],
>>>>>>> d114ae30
):
    training_args = TrainingArguments(
        output_dir=output_dir,  # output directory
        save_total_limit=save_total_limit,  # number of total save model.
        save_strategy=save_strategy,
        num_train_epochs=num_train_epochs,  # total number of training epochs
        learning_rate=learning_rate,  # learning_rate
        per_device_train_batch_size=per_device_train_batch_size,  # batch size per device during training
        per_device_eval_batch_size=per_device_eval_batch_size,  # batch size for evaluation
        warmup_steps=warmup_steps,  # number of warmup steps for learning rate scheduler
        weight_decay=weight_decay,  # strength of weight decay
        logging_dir=logging_dir,  # directory for storing logs
        logging_steps=logging_steps,  # log saving step.
        evaluation_strategy=evaluation_strategy,  # evaluation strategy to adopt during training
        do_train=do_train,
        do_eval=do_eval,
        do_predict=do_predict,
    )
    return training_args


@dataclass
class ModelArguments:
    """
    Arguments pertaining to which model/config/tokenizer we are going to fine-tune from.
    """

    model_name_or_path: str = field(
        default=data["model_name_or_path"],
        metadata={"help": "Path to pretrained model or model identifier from huggingface.co/models"},
    )
    config_name: Optional[str] = field(
        default=data["config_name"],
        metadata={"help": "Pretrained config name or path if not the same as model_name"},
    )
    tokenizer_name: Optional[str] = field(
        default=data["tokenizer_name"],
        metadata={"help": "Pretrained tokenizer name or path if not the same as model_name"},
    )


@dataclass
class DataTrainingArguments:
    """
    Arguments pertaining to what data we are going to input our model for training and eval.
    """

    dataset_name: Optional[str] = field(
        default=data["dataset_name"],
        metadata={"help": "The name of the dataset to use."},
    )
    overwrite_cache: bool = field(
        default=data["overwrite_cache"],
        metadata={"help": "Overwrite the cached training and evaluation sets"},
    )
    preprocessing_num_workers: Optional[int] = field(
        default=data["preprocessing_num_workers"],
        metadata={"help": "The number of processes to use for the preprocessing."},
    )
    max_seq_length: int = field(
        default=data["max_seq_length"],
        metadata={
            "help": "The maximum total input sequence length after tokenization. Sequences longer "
            "than this will be truncated, sequences shorter will be padded."
        },
    )
    pad_to_max_length: bool = field(
        default=data["pad_to_max_length"],
        metadata={
            "help": "Whether to pad all samples to `max_seq_length`. "
            "If False, will pad the samples dynamically when batching to the maximum length in the batch (which can "
            "be faster on GPU but will be slower on TPU)."
        },
    )
    doc_stride: int = field(
        default=data["doc_stride"],
        metadata={"help": "When splitting up a long document into chunks, how much stride to take between chunks."},
    )
    max_answer_length: int = field(
        default=data["max_answer_length"],
        metadata={
            "help": "The maximum length of an answer that can be generated. This is needed because the start "
            "and end predictions are not conditioned on one another."
        },
    )
    eval_retrieval: bool = field(
        default=data["eval_retrieval"],
        metadata={"help": "Whether to run passage retrieval using sparse embedding."},
    )
    num_clusters: int = field(
        default=data["num_clusters"], metadata={"help": "Define how many clusters to use for faiss."}
    )
    top_k_retrieval: int = field(
        default=data["top_k_retrieval"],
        metadata={"help": "Define how many top-k passages to retrieve based on similarity."},
    )
    use_faiss: bool = field(default=data["use_faiss"], metadata={"help": "Whether to build with faiss"})<|MERGE_RESOLUTION|>--- conflicted
+++ resolved
@@ -11,23 +11,6 @@
 
 
 def get_training_args(
-<<<<<<< HEAD
-    output_dir="./results",
-    save_total_limit=5,
-    save_strategy="epoch",
-    num_train_epochs=1,
-    learning_rate=5e-5,
-    per_device_train_batch_size=8,
-    per_device_eval_batch_size=8,
-    warmup_steps=0,
-    weight_decay=0.01,
-    logging_dir="./logs",
-    logging_steps=10,
-    evaluation_strategy="epoch",
-    do_train=True,
-    do_eval=True,
-    do_predict=False,
-=======
     output_dir=data["output_dir"],
     save_total_limit=data["save_total_limit"],
     save_strategy=data["save_strategy"],
@@ -43,7 +26,6 @@
     do_train=data["do_train"],
     do_eval=data["do_eval"],
     do_predict=data["do_predict"],
->>>>>>> d114ae30
 ):
     training_args = TrainingArguments(
         output_dir=output_dir,  # output directory
