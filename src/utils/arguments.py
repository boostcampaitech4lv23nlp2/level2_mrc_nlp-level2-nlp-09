--- conflicted
+++ resolved
@@ -128,12 +128,7 @@
         default=data["top_k_retrieval"],
         metadata={"help": "Define how many top-k passages to retrieve based on similarity."},
     )
-<<<<<<< HEAD
-    use_faiss: bool = (field(default=data["use_faiss"], metadata={"help": "Whether to build with faiss"}),)
+    use_faiss: bool = field(default=data["use_faiss"], metadata={"help": "Whether to build with faiss"})
     num_neg: int = (field(default=data["num_neg"]),)
     evaluate: bool = field(default=True)
-=======
-    use_faiss: bool = field(default=data["use_faiss"], metadata={"help": "Whether to build with faiss"})
-    num_neg: int = field(default=data["num_neg"])
-    do_dpr_train: bool = field(default=False)
->>>>>>> cfd7d0d0
+    do_dpr_train: bool = field(default=False)